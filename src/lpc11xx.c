--- conflicted
+++ resolved
@@ -123,7 +123,6 @@
 	case 0x2058002B:	/* lpc1115 */
 	case 0x1431102B:	/* lpc11c22 */
 	case 0x1430102B:	/* lpc11c24 */
-<<<<<<< HEAD
 	case 0x095C802B:	/* lpc11u12x/201 */
 	case 0x295C802B:
 	case 0x097A802B:	/* lpc11u13/201 */
@@ -133,10 +132,7 @@
 	case 0x2972402B:	/* lpc11u23/301 */
 	case 0x2988402B:	/* lpc11u24x/301 */
 	case 0x2980002B:	/* lpc11u24x/401 */
-		target->driver = "lpc11xx";
-=======
 		target->driver = lpc11xx_driver;
->>>>>>> cbb85b6a
 		target->xml_mem_map = lpc11xx_xml_memory_map;
 		target->flash_erase = lpc11xx_flash_erase;
 		target->flash_write = lpc11xx_flash_write;
